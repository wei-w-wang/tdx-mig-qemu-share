--- conflicted
+++ resolved
@@ -18,12 +18,8 @@
  * with this program; if not, see <http://www.gnu.org/licenses/>.
  */
 
-<<<<<<< HEAD
-#include "sysbus.h"
+#include "hw/sysbus.h"
 #include "sysemu/kvm.h"
-=======
-#include "hw/sysbus.h"
->>>>>>> 7a2771d1
 
 /* A15MP private memory region.  */
 
